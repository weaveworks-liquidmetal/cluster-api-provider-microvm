--- conflicted
+++ resolved
@@ -12,10 +12,7 @@
 	k8s.io/klog v1.0.0
 	k8s.io/klog/v2 v2.9.0
 	sigs.k8s.io/cluster-api v1.0.0
-<<<<<<< HEAD
 	sigs.k8s.io/controller-runtime v0.10.3
-=======
-	sigs.k8s.io/controller-runtime v0.10.2
 )
 
 require (
@@ -71,5 +68,4 @@
 	k8s.io/utils v0.0.0-20210930125809-cb0fa318a74b // indirect
 	sigs.k8s.io/structured-merge-diff/v4 v4.1.2 // indirect
 	sigs.k8s.io/yaml v1.3.0 // indirect
->>>>>>> 4eeb7444
 )